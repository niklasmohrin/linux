/*
 *  linux/drivers/video/fbmem.c
 *
 *  Copyright (C) 1994 Martin Schaller
 *
 *	2001 - Documented with DocBook
 *	- Brad Douglas <brad@neruo.com>
 *
 * This file is subject to the terms and conditions of the GNU General Public
 * License.  See the file COPYING in the main directory of this archive
 * for more details.
 */

#include <linux/module.h>

#include <linux/compat.h>
#include <linux/types.h>
#include <linux/errno.h>
#include <linux/smp_lock.h>
#include <linux/kernel.h>
#include <linux/major.h>
#include <linux/slab.h>
#include <linux/mm.h>
#include <linux/mman.h>
#include <linux/vt.h>
#include <linux/init.h>
#include <linux/linux_logo.h>
#include <linux/proc_fs.h>
#include <linux/seq_file.h>
#include <linux/console.h>
#include <linux/kmod.h>
#include <linux/err.h>
#include <linux/device.h>
#include <linux/efi.h>
#include <linux/fb.h>

#include <asm/fb.h>


    /*
     *  Frame buffer device initialization and setup routines
     */

#define FBPIXMAPSIZE	(1024 * 8)

struct fb_info *registered_fb[FB_MAX] __read_mostly;
int num_registered_fb __read_mostly;

/*
 * Helpers
 */

int fb_get_color_depth(struct fb_var_screeninfo *var,
		       struct fb_fix_screeninfo *fix)
{
	int depth = 0;

	if (fix->visual == FB_VISUAL_MONO01 ||
	    fix->visual == FB_VISUAL_MONO10)
		depth = 1;
	else {
		if (var->green.length == var->blue.length &&
		    var->green.length == var->red.length &&
		    var->green.offset == var->blue.offset &&
		    var->green.offset == var->red.offset)
			depth = var->green.length;
		else
			depth = var->green.length + var->red.length +
				var->blue.length;
	}

	return depth;
}
EXPORT_SYMBOL(fb_get_color_depth);

/*
 * Data padding functions.
 */
void fb_pad_aligned_buffer(u8 *dst, u32 d_pitch, u8 *src, u32 s_pitch, u32 height)
{
	__fb_pad_aligned_buffer(dst, d_pitch, src, s_pitch, height);
}
EXPORT_SYMBOL(fb_pad_aligned_buffer);

void fb_pad_unaligned_buffer(u8 *dst, u32 d_pitch, u8 *src, u32 idx, u32 height,
				u32 shift_high, u32 shift_low, u32 mod)
{
	u8 mask = (u8) (0xfff << shift_high), tmp;
	int i, j;

	for (i = height; i--; ) {
		for (j = 0; j < idx; j++) {
			tmp = dst[j];
			tmp &= mask;
			tmp |= *src >> shift_low;
			dst[j] = tmp;
			tmp = *src << shift_high;
			dst[j+1] = tmp;
			src++;
		}
		tmp = dst[idx];
		tmp &= mask;
		tmp |= *src >> shift_low;
		dst[idx] = tmp;
		if (shift_high < mod) {
			tmp = *src << shift_high;
			dst[idx+1] = tmp;
		}
		src++;
		dst += d_pitch;
	}
}
EXPORT_SYMBOL(fb_pad_unaligned_buffer);

/*
 * we need to lock this section since fb_cursor
 * may use fb_imageblit()
 */
char* fb_get_buffer_offset(struct fb_info *info, struct fb_pixmap *buf, u32 size)
{
	u32 align = buf->buf_align - 1, offset;
	char *addr = buf->addr;

	/* If IO mapped, we need to sync before access, no sharing of
	 * the pixmap is done
	 */
	if (buf->flags & FB_PIXMAP_IO) {
		if (info->fbops->fb_sync && (buf->flags & FB_PIXMAP_SYNC))
			info->fbops->fb_sync(info);
		return addr;
	}

	/* See if we fit in the remaining pixmap space */
	offset = buf->offset + align;
	offset &= ~align;
	if (offset + size > buf->size) {
		/* We do not fit. In order to be able to re-use the buffer,
		 * we must ensure no asynchronous DMA'ing or whatever operation
		 * is in progress, we sync for that.
		 */
		if (info->fbops->fb_sync && (buf->flags & FB_PIXMAP_SYNC))
			info->fbops->fb_sync(info);
		offset = 0;
	}
	buf->offset = offset + size;
	addr += offset;

	return addr;
}

#ifdef CONFIG_LOGO

static inline unsigned safe_shift(unsigned d, int n)
{
	return n < 0 ? d >> -n : d << n;
}

static void fb_set_logocmap(struct fb_info *info,
				   const struct linux_logo *logo)
{
	struct fb_cmap palette_cmap;
	u16 palette_green[16];
	u16 palette_blue[16];
	u16 palette_red[16];
	int i, j, n;
	const unsigned char *clut = logo->clut;

	palette_cmap.start = 0;
	palette_cmap.len = 16;
	palette_cmap.red = palette_red;
	palette_cmap.green = palette_green;
	palette_cmap.blue = palette_blue;
	palette_cmap.transp = NULL;

	for (i = 0; i < logo->clutsize; i += n) {
		n = logo->clutsize - i;
		/* palette_cmap provides space for only 16 colors at once */
		if (n > 16)
			n = 16;
		palette_cmap.start = 32 + i;
		palette_cmap.len = n;
		for (j = 0; j < n; ++j) {
			palette_cmap.red[j] = clut[0] << 8 | clut[0];
			palette_cmap.green[j] = clut[1] << 8 | clut[1];
			palette_cmap.blue[j] = clut[2] << 8 | clut[2];
			clut += 3;
		}
		fb_set_cmap(&palette_cmap, info);
	}
}

static void  fb_set_logo_truepalette(struct fb_info *info,
					    const struct linux_logo *logo,
					    u32 *palette)
{
	static const unsigned char mask[] = { 0,0x80,0xc0,0xe0,0xf0,0xf8,0xfc,0xfe,0xff };
	unsigned char redmask, greenmask, bluemask;
	int redshift, greenshift, blueshift;
	int i;
	const unsigned char *clut = logo->clut;

	/*
	 * We have to create a temporary palette since console palette is only
	 * 16 colors long.
	 */
	/* Bug: Doesn't obey msb_right ... (who needs that?) */
	redmask   = mask[info->var.red.length   < 8 ? info->var.red.length   : 8];
	greenmask = mask[info->var.green.length < 8 ? info->var.green.length : 8];
	bluemask  = mask[info->var.blue.length  < 8 ? info->var.blue.length  : 8];
	redshift   = info->var.red.offset   - (8 - info->var.red.length);
	greenshift = info->var.green.offset - (8 - info->var.green.length);
	blueshift  = info->var.blue.offset  - (8 - info->var.blue.length);

	for ( i = 0; i < logo->clutsize; i++) {
		palette[i+32] = (safe_shift((clut[0] & redmask), redshift) |
				 safe_shift((clut[1] & greenmask), greenshift) |
				 safe_shift((clut[2] & bluemask), blueshift));
		clut += 3;
	}
}

static void fb_set_logo_directpalette(struct fb_info *info,
					     const struct linux_logo *logo,
					     u32 *palette)
{
	int redshift, greenshift, blueshift;
	int i;

	redshift = info->var.red.offset;
	greenshift = info->var.green.offset;
	blueshift = info->var.blue.offset;

	for (i = 32; i < 32 + logo->clutsize; i++)
		palette[i] = i << redshift | i << greenshift | i << blueshift;
}

static void fb_set_logo(struct fb_info *info,
			       const struct linux_logo *logo, u8 *dst,
			       int depth)
{
	int i, j, k;
	const u8 *src = logo->data;
	u8 xor = (info->fix.visual == FB_VISUAL_MONO01) ? 0xff : 0;
	u8 fg = 1, d;

	switch (fb_get_color_depth(&info->var, &info->fix)) {
	case 1:
		fg = 1;
		break;
	case 2:
		fg = 3;
		break;
	default:
		fg = 7;
		break;
	}

	if (info->fix.visual == FB_VISUAL_MONO01 ||
	    info->fix.visual == FB_VISUAL_MONO10)
		fg = ~((u8) (0xfff << info->var.green.length));

	switch (depth) {
	case 4:
		for (i = 0; i < logo->height; i++)
			for (j = 0; j < logo->width; src++) {
				*dst++ = *src >> 4;
				j++;
				if (j < logo->width) {
					*dst++ = *src & 0x0f;
					j++;
				}
			}
		break;
	case 1:
		for (i = 0; i < logo->height; i++) {
			for (j = 0; j < logo->width; src++) {
				d = *src ^ xor;
				for (k = 7; k >= 0; k--) {
					*dst++ = ((d >> k) & 1) ? fg : 0;
					j++;
				}
			}
		}
		break;
	}
}

/*
 * Three (3) kinds of logo maps exist.  linux_logo_clut224 (>16 colors),
 * linux_logo_vga16 (16 colors) and linux_logo_mono (2 colors).  Depending on
 * the visual format and color depth of the framebuffer, the DAC, the
 * pseudo_palette, and the logo data will be adjusted accordingly.
 *
 * Case 1 - linux_logo_clut224:
 * Color exceeds the number of console colors (16), thus we set the hardware DAC
 * using fb_set_cmap() appropriately.  The "needs_cmapreset"  flag will be set.
 *
 * For visuals that require color info from the pseudo_palette, we also construct
 * one for temporary use. The "needs_directpalette" or "needs_truepalette" flags
 * will be set.
 *
 * Case 2 - linux_logo_vga16:
 * The number of colors just matches the console colors, thus there is no need
 * to set the DAC or the pseudo_palette.  However, the bitmap is packed, ie,
 * each byte contains color information for two pixels (upper and lower nibble).
 * To be consistent with fb_imageblit() usage, we therefore separate the two
 * nibbles into separate bytes. The "depth" flag will be set to 4.
 *
 * Case 3 - linux_logo_mono:
 * This is similar with Case 2.  Each byte contains information for 8 pixels.
 * We isolate each bit and expand each into a byte. The "depth" flag will
 * be set to 1.
 */
static struct logo_data {
	int depth;
	int needs_directpalette;
	int needs_truepalette;
	int needs_cmapreset;
	const struct linux_logo *logo;
} fb_logo __read_mostly;

static void fb_rotate_logo_ud(const u8 *in, u8 *out, u32 width, u32 height)
{
	u32 size = width * height, i;

	out += size - 1;

	for (i = size; i--; )
		*out-- = *in++;
}

static void fb_rotate_logo_cw(const u8 *in, u8 *out, u32 width, u32 height)
{
	int i, j, h = height - 1;

	for (i = 0; i < height; i++)
		for (j = 0; j < width; j++)
				out[height * j + h - i] = *in++;
}

static void fb_rotate_logo_ccw(const u8 *in, u8 *out, u32 width, u32 height)
{
	int i, j, w = width - 1;

	for (i = 0; i < height; i++)
		for (j = 0; j < width; j++)
			out[height * (w - j) + i] = *in++;
}

static void fb_rotate_logo(struct fb_info *info, u8 *dst,
			   struct fb_image *image, int rotate)
{
	u32 tmp;

	if (rotate == FB_ROTATE_UD) {
		fb_rotate_logo_ud(image->data, dst, image->width,
				  image->height);
		image->dx = info->var.xres - image->width - image->dx;
		image->dy = info->var.yres - image->height - image->dy;
	} else if (rotate == FB_ROTATE_CW) {
		fb_rotate_logo_cw(image->data, dst, image->width,
				  image->height);
		tmp = image->width;
		image->width = image->height;
		image->height = tmp;
		tmp = image->dy;
		image->dy = image->dx;
		image->dx = info->var.xres - image->width - tmp;
	} else if (rotate == FB_ROTATE_CCW) {
		fb_rotate_logo_ccw(image->data, dst, image->width,
				   image->height);
		tmp = image->width;
		image->width = image->height;
		image->height = tmp;
		tmp = image->dx;
		image->dx = image->dy;
		image->dy = info->var.yres - image->height - tmp;
	}

	image->data = dst;
}

static void fb_do_show_logo(struct fb_info *info, struct fb_image *image,
			    int rotate, unsigned int num)
{
	unsigned int x;

	if (rotate == FB_ROTATE_UR) {
		for (x = 0;
		     x < num && image->dx + image->width <= info->var.xres;
		     x++) {
			info->fbops->fb_imageblit(info, image);
			image->dx += image->width + 8;
		}
	} else if (rotate == FB_ROTATE_UD) {
		for (x = 0; x < num && image->dx >= 0; x++) {
			info->fbops->fb_imageblit(info, image);
			image->dx -= image->width + 8;
		}
	} else if (rotate == FB_ROTATE_CW) {
		for (x = 0;
		     x < num && image->dy + image->height <= info->var.yres;
		     x++) {
			info->fbops->fb_imageblit(info, image);
			image->dy += image->height + 8;
		}
	} else if (rotate == FB_ROTATE_CCW) {
		for (x = 0; x < num && image->dy >= 0; x++) {
			info->fbops->fb_imageblit(info, image);
			image->dy -= image->height + 8;
		}
	}
}

static int fb_show_logo_line(struct fb_info *info, int rotate,
			     const struct linux_logo *logo, int y,
			     unsigned int n)
{
	u32 *palette = NULL, *saved_pseudo_palette = NULL;
	unsigned char *logo_new = NULL, *logo_rotate = NULL;
	struct fb_image image;

	/* Return if the frame buffer is not mapped or suspended */
	if (logo == NULL || info->state != FBINFO_STATE_RUNNING ||
	    info->flags & FBINFO_MODULE)
		return 0;

	image.depth = 8;
	image.data = logo->data;

	if (fb_logo.needs_cmapreset)
		fb_set_logocmap(info, logo);

	if (fb_logo.needs_truepalette ||
	    fb_logo.needs_directpalette) {
		palette = kmalloc(256 * 4, GFP_KERNEL);
		if (palette == NULL)
			return 0;

		if (fb_logo.needs_truepalette)
			fb_set_logo_truepalette(info, logo, palette);
		else
			fb_set_logo_directpalette(info, logo, palette);

		saved_pseudo_palette = info->pseudo_palette;
		info->pseudo_palette = palette;
	}

	if (fb_logo.depth <= 4) {
		logo_new = kmalloc(logo->width * logo->height, GFP_KERNEL);
		if (logo_new == NULL) {
			kfree(palette);
			if (saved_pseudo_palette)
				info->pseudo_palette = saved_pseudo_palette;
			return 0;
		}
		image.data = logo_new;
		fb_set_logo(info, logo, logo_new, fb_logo.depth);
	}

	image.dx = 0;
	image.dy = y;
	image.width = logo->width;
	image.height = logo->height;

	if (rotate) {
		logo_rotate = kmalloc(logo->width *
				      logo->height, GFP_KERNEL);
		if (logo_rotate)
			fb_rotate_logo(info, logo_rotate, &image, rotate);
	}

	fb_do_show_logo(info, &image, rotate, n);

	kfree(palette);
	if (saved_pseudo_palette != NULL)
		info->pseudo_palette = saved_pseudo_palette;
	kfree(logo_new);
	kfree(logo_rotate);
	return logo->height;
}


#ifdef CONFIG_FB_LOGO_EXTRA

#define FB_LOGO_EX_NUM_MAX 10
static struct logo_data_extra {
	const struct linux_logo *logo;
	unsigned int n;
} fb_logo_ex[FB_LOGO_EX_NUM_MAX];
static unsigned int fb_logo_ex_num;

void fb_append_extra_logo(const struct linux_logo *logo, unsigned int n)
{
	if (!n || fb_logo_ex_num == FB_LOGO_EX_NUM_MAX)
		return;

	fb_logo_ex[fb_logo_ex_num].logo = logo;
	fb_logo_ex[fb_logo_ex_num].n = n;
	fb_logo_ex_num++;
}

static int fb_prepare_extra_logos(struct fb_info *info, unsigned int height,
				  unsigned int yres)
{
	unsigned int i;

	/* FIXME: logo_ex supports only truecolor fb. */
	if (info->fix.visual != FB_VISUAL_TRUECOLOR)
		fb_logo_ex_num = 0;

	for (i = 0; i < fb_logo_ex_num; i++) {
		height += fb_logo_ex[i].logo->height;
		if (height > yres) {
			height -= fb_logo_ex[i].logo->height;
			fb_logo_ex_num = i;
			break;
		}
	}
	return height;
}

static int fb_show_extra_logos(struct fb_info *info, int y, int rotate)
{
	unsigned int i;

	for (i = 0; i < fb_logo_ex_num; i++)
		y += fb_show_logo_line(info, rotate,
				       fb_logo_ex[i].logo, y, fb_logo_ex[i].n);

	return y;
}

#else /* !CONFIG_FB_LOGO_EXTRA */

static inline int fb_prepare_extra_logos(struct fb_info *info,
					 unsigned int height,
					 unsigned int yres)
{
	return height;
}

static inline int fb_show_extra_logos(struct fb_info *info, int y, int rotate)
{
	return y;
}

#endif /* CONFIG_FB_LOGO_EXTRA */


int fb_prepare_logo(struct fb_info *info, int rotate)
{
	int depth = fb_get_color_depth(&info->var, &info->fix);
	unsigned int yres;

	memset(&fb_logo, 0, sizeof(struct logo_data));

	if (info->flags & FBINFO_MISC_TILEBLITTING ||
	    info->flags & FBINFO_MODULE)
		return 0;

	if (info->fix.visual == FB_VISUAL_DIRECTCOLOR) {
		depth = info->var.blue.length;
		if (info->var.red.length < depth)
			depth = info->var.red.length;
		if (info->var.green.length < depth)
			depth = info->var.green.length;
	}

	if (info->fix.visual == FB_VISUAL_STATIC_PSEUDOCOLOR && depth > 4) {
		/* assume console colormap */
		depth = 4;
	}

	/* Return if no suitable logo was found */
	fb_logo.logo = fb_find_logo(depth);

	if (!fb_logo.logo) {
		return 0;
	}

	if (rotate == FB_ROTATE_UR || rotate == FB_ROTATE_UD)
		yres = info->var.yres;
	else
		yres = info->var.xres;

	if (fb_logo.logo->height > yres) {
		fb_logo.logo = NULL;
		return 0;
	}

	/* What depth we asked for might be different from what we get */
	if (fb_logo.logo->type == LINUX_LOGO_CLUT224)
		fb_logo.depth = 8;
	else if (fb_logo.logo->type == LINUX_LOGO_VGA16)
		fb_logo.depth = 4;
	else
		fb_logo.depth = 1;


 	if (fb_logo.depth > 4 && depth > 4) {
 		switch (info->fix.visual) {
 		case FB_VISUAL_TRUECOLOR:
 			fb_logo.needs_truepalette = 1;
 			break;
 		case FB_VISUAL_DIRECTCOLOR:
 			fb_logo.needs_directpalette = 1;
 			fb_logo.needs_cmapreset = 1;
 			break;
 		case FB_VISUAL_PSEUDOCOLOR:
 			fb_logo.needs_cmapreset = 1;
 			break;
 		}
 	}

	return fb_prepare_extra_logos(info, fb_logo.logo->height, yres);
}

int fb_show_logo(struct fb_info *info, int rotate)
{
	int y;

	y = fb_show_logo_line(info, rotate, fb_logo.logo, 0,
			      num_online_cpus());
	y = fb_show_extra_logos(info, y, rotate);

	return y;
}
#else
int fb_prepare_logo(struct fb_info *info, int rotate) { return 0; }
int fb_show_logo(struct fb_info *info, int rotate) { return 0; }
#endif /* CONFIG_LOGO */

static void *fb_seq_start(struct seq_file *m, loff_t *pos)
{
	return (*pos < FB_MAX) ? pos : NULL;
}

static void *fb_seq_next(struct seq_file *m, void *v, loff_t *pos)
{
	(*pos)++;
	return (*pos < FB_MAX) ? pos : NULL;
}

static void fb_seq_stop(struct seq_file *m, void *v)
{
}

static int fb_seq_show(struct seq_file *m, void *v)
{
	int i = *(loff_t *)v;
	struct fb_info *fi = registered_fb[i];

	if (fi)
		seq_printf(m, "%d %s\n", fi->node, fi->fix.id);
	return 0;
}

static const struct seq_operations proc_fb_seq_ops = {
	.start	= fb_seq_start,
	.next	= fb_seq_next,
	.stop	= fb_seq_stop,
	.show	= fb_seq_show,
};

static int proc_fb_open(struct inode *inode, struct file *file)
{
	return seq_open(file, &proc_fb_seq_ops);
}

static const struct file_operations fb_proc_fops = {
	.owner		= THIS_MODULE,
	.open		= proc_fb_open,
	.read		= seq_read,
	.llseek		= seq_lseek,
	.release	= seq_release,
};

static ssize_t
fb_read(struct file *file, char __user *buf, size_t count, loff_t *ppos)
{
	unsigned long p = *ppos;
	struct inode *inode = file->f_path.dentry->d_inode;
	int fbidx = iminor(inode);
	struct fb_info *info = registered_fb[fbidx];
	u32 *buffer, *dst;
	u32 __iomem *src;
	int c, i, cnt = 0, err = 0;
	unsigned long total_size;

	if (!info || ! info->screen_base)
		return -ENODEV;

	if (info->state != FBINFO_STATE_RUNNING)
		return -EPERM;

	if (info->fbops->fb_read)
		return info->fbops->fb_read(info, buf, count, ppos);
	
	total_size = info->screen_size;

	if (total_size == 0)
		total_size = info->fix.smem_len;

	if (p >= total_size)
		return 0;

	if (count >= total_size)
		count = total_size;

	if (count + p > total_size)
		count = total_size - p;

	buffer = kmalloc((count > PAGE_SIZE) ? PAGE_SIZE : count,
			 GFP_KERNEL);
	if (!buffer)
		return -ENOMEM;

	src = (u32 __iomem *) (info->screen_base + p);

	if (info->fbops->fb_sync)
		info->fbops->fb_sync(info);

	while (count) {
		c  = (count > PAGE_SIZE) ? PAGE_SIZE : count;
		dst = buffer;
		for (i = c >> 2; i--; )
			*dst++ = fb_readl(src++);
		if (c & 3) {
			u8 *dst8 = (u8 *) dst;
			u8 __iomem *src8 = (u8 __iomem *) src;

			for (i = c & 3; i--;)
				*dst8++ = fb_readb(src8++);

			src = (u32 __iomem *) src8;
		}

		if (copy_to_user(buf, buffer, c)) {
			err = -EFAULT;
			break;
		}
		*ppos += c;
		buf += c;
		cnt += c;
		count -= c;
	}

	kfree(buffer);

	return (err) ? err : cnt;
}

static ssize_t
fb_write(struct file *file, const char __user *buf, size_t count, loff_t *ppos)
{
	unsigned long p = *ppos;
	struct inode *inode = file->f_path.dentry->d_inode;
	int fbidx = iminor(inode);
	struct fb_info *info = registered_fb[fbidx];
	u32 *buffer, *src;
	u32 __iomem *dst;
	int c, i, cnt = 0, err = 0;
	unsigned long total_size;

	if (!info || !info->screen_base)
		return -ENODEV;

	if (info->state != FBINFO_STATE_RUNNING)
		return -EPERM;

	if (info->fbops->fb_write)
		return info->fbops->fb_write(info, buf, count, ppos);
	
	total_size = info->screen_size;

	if (total_size == 0)
		total_size = info->fix.smem_len;

	if (p > total_size)
		return -EFBIG;

	if (count > total_size) {
		err = -EFBIG;
		count = total_size;
	}

	if (count + p > total_size) {
		if (!err)
			err = -ENOSPC;

		count = total_size - p;
	}

	buffer = kmalloc((count > PAGE_SIZE) ? PAGE_SIZE : count,
			 GFP_KERNEL);
	if (!buffer)
		return -ENOMEM;

	dst = (u32 __iomem *) (info->screen_base + p);

	if (info->fbops->fb_sync)
		info->fbops->fb_sync(info);

	while (count) {
		c = (count > PAGE_SIZE) ? PAGE_SIZE : count;
		src = buffer;

		if (copy_from_user(src, buf, c)) {
			err = -EFAULT;
			break;
		}

		for (i = c >> 2; i--; )
			fb_writel(*src++, dst++);

		if (c & 3) {
			u8 *src8 = (u8 *) src;
			u8 __iomem *dst8 = (u8 __iomem *) dst;

			for (i = c & 3; i--; )
				fb_writeb(*src8++, dst8++);

			dst = (u32 __iomem *) dst8;
		}

		*ppos += c;
		buf += c;
		cnt += c;
		count -= c;
	}

	kfree(buffer);

	return (cnt) ? cnt : err;
}

int
fb_pan_display(struct fb_info *info, struct fb_var_screeninfo *var)
{
	struct fb_fix_screeninfo *fix = &info->fix;
	unsigned int yres = info->var.yres;
	int err = 0;

	if (var->yoffset > 0) {
		if (var->vmode & FB_VMODE_YWRAP) {
			if (!fix->ywrapstep || (var->yoffset % fix->ywrapstep))
				err = -EINVAL;
			else
				yres = 0;
		} else if (!fix->ypanstep || (var->yoffset % fix->ypanstep))
			err = -EINVAL;
	}

	if (var->xoffset > 0 && (!fix->xpanstep ||
				 (var->xoffset % fix->xpanstep)))
		err = -EINVAL;

	if (err || !info->fbops->fb_pan_display ||
	    var->yoffset + yres > info->var.yres_virtual ||
	    var->xoffset + info->var.xres > info->var.xres_virtual)
		return -EINVAL;

	if ((err = info->fbops->fb_pan_display(var, info)))
		return err;
        info->var.xoffset = var->xoffset;
        info->var.yoffset = var->yoffset;
        if (var->vmode & FB_VMODE_YWRAP)
                info->var.vmode |= FB_VMODE_YWRAP;
        else
                info->var.vmode &= ~FB_VMODE_YWRAP;
        return 0;
}

static int fb_check_caps(struct fb_info *info, struct fb_var_screeninfo *var,
			 u32 activate)
{
	struct fb_event event;
	struct fb_blit_caps caps, fbcaps;
	int err = 0;

	memset(&caps, 0, sizeof(caps));
	memset(&fbcaps, 0, sizeof(fbcaps));
	caps.flags = (activate & FB_ACTIVATE_ALL) ? 1 : 0;
	event.info = info;
	event.data = &caps;
	fb_notifier_call_chain(FB_EVENT_GET_REQ, &event);
	info->fbops->fb_get_caps(info, &fbcaps, var);

	if (((fbcaps.x ^ caps.x) & caps.x) ||
	    ((fbcaps.y ^ caps.y) & caps.y) ||
	    (fbcaps.len < caps.len))
		err = -EINVAL;

	return err;
}

int
fb_set_var(struct fb_info *info, struct fb_var_screeninfo *var)
{
	int flags = info->flags;
	int ret = 0;

	if (var->activate & FB_ACTIVATE_INV_MODE) {
		struct fb_videomode mode1, mode2;

		fb_var_to_videomode(&mode1, var);
		fb_var_to_videomode(&mode2, &info->var);
		/* make sure we don't delete the videomode of current var */
		ret = fb_mode_is_equal(&mode1, &mode2);

		if (!ret) {
		    struct fb_event event;

		    event.info = info;
		    event.data = &mode1;
		    ret = fb_notifier_call_chain(FB_EVENT_MODE_DELETE, &event);
		}

		if (!ret)
		    fb_delete_videomode(&mode1, &info->modelist);


		ret = (ret) ? -EINVAL : 0;
		goto done;
	}

	if ((var->activate & FB_ACTIVATE_FORCE) ||
	    memcmp(&info->var, var, sizeof(struct fb_var_screeninfo))) {
		u32 activate = var->activate;

		if (!info->fbops->fb_check_var) {
			*var = info->var;
			goto done;
		}

		ret = info->fbops->fb_check_var(var, info);

		if (ret)
			goto done;

		if ((var->activate & FB_ACTIVATE_MASK) == FB_ACTIVATE_NOW) {
			struct fb_videomode mode;

			if (info->fbops->fb_get_caps) {
				ret = fb_check_caps(info, var, activate);

				if (ret)
					goto done;
			}

			info->var = *var;

			if (info->fbops->fb_set_par)
				info->fbops->fb_set_par(info);

			fb_pan_display(info, &info->var);
			fb_set_cmap(&info->cmap, info);
			fb_var_to_videomode(&mode, &info->var);

			if (info->modelist.prev && info->modelist.next &&
			    !list_empty(&info->modelist))
				ret = fb_add_videomode(&mode, &info->modelist);

			if (!ret && (flags & FBINFO_MISC_USEREVENT)) {
				struct fb_event event;
				int evnt = (activate & FB_ACTIVATE_ALL) ?
					FB_EVENT_MODE_CHANGE_ALL :
					FB_EVENT_MODE_CHANGE;

				info->flags &= ~FBINFO_MISC_USEREVENT;
				event.info = info;
				event.data = &mode;
				fb_notifier_call_chain(evnt, &event);
			}
		}
	}

 done:
	return ret;
}

int
fb_blank(struct fb_info *info, int blank)
{	
 	int ret = -EINVAL;

 	if (blank > FB_BLANK_POWERDOWN)
 		blank = FB_BLANK_POWERDOWN;

	if (info->fbops->fb_blank)
 		ret = info->fbops->fb_blank(blank, info);

 	if (!ret) {
		struct fb_event event;

		event.info = info;
		event.data = &blank;
		fb_notifier_call_chain(FB_EVENT_BLANK, &event);
	}

 	return ret;
}

<<<<<<< HEAD
static long
fb_ioctl(struct file *file, unsigned int cmd,
	 unsigned long arg)
{
	struct inode *inode = file->f_path.dentry->d_inode;
	int fbidx = iminor(inode);
	struct fb_info *info;
=======
static long do_fb_ioctl(struct fb_info *info, unsigned int cmd,
			unsigned long arg)
{
>>>>>>> c07f62e5
	struct fb_ops *fb;
	struct fb_var_screeninfo var;
	struct fb_fix_screeninfo fix;
	struct fb_con2fbmap con2fb;
	struct fb_cmap_user cmap;
	struct fb_event event;
	void __user *argp = (void __user *)arg;
	long ret = 0;

<<<<<<< HEAD
	info = registered_fb[fbidx];
	mutex_lock(&info->lock);
	fb = info->fbops;

	if (!fb) {
		mutex_unlock(&info->lock);
		return -ENODEV;
	}
=======
	fb = info->fbops;
	if (!fb)
		return -ENODEV;

>>>>>>> c07f62e5
	switch (cmd) {
	case FBIOGET_VSCREENINFO:
		ret = copy_to_user(argp, &info->var,
				    sizeof(var)) ? -EFAULT : 0;
		break;
	case FBIOPUT_VSCREENINFO:
		if (copy_from_user(&var, argp, sizeof(var))) {
			ret =  -EFAULT;
			break;
		}
		acquire_console_sem();
		info->flags |= FBINFO_MISC_USEREVENT;
		ret = fb_set_var(info, &var);
		info->flags &= ~FBINFO_MISC_USEREVENT;
		release_console_sem();
		if (ret == 0 && copy_to_user(argp, &var, sizeof(var)))
			ret = -EFAULT;
		break;
	case FBIOGET_FSCREENINFO:
		ret = copy_to_user(argp, &info->fix,
				    sizeof(fix)) ? -EFAULT : 0;
		break;
	case FBIOPUTCMAP:
		if (copy_from_user(&cmap, argp, sizeof(cmap)))
			ret = -EFAULT;
		else
			ret = fb_set_user_cmap(&cmap, info);
		break;
	case FBIOGETCMAP:
		if (copy_from_user(&cmap, argp, sizeof(cmap)))
			ret = -EFAULT;
		else
			ret = fb_cmap_to_user(&info->cmap, &cmap);
		break;
	case FBIOPAN_DISPLAY:
		if (copy_from_user(&var, argp, sizeof(var))) {
			ret = -EFAULT;
			break;
		}
		acquire_console_sem();
		ret = fb_pan_display(info, &var);
		release_console_sem();
		if (ret == 0 && copy_to_user(argp, &var, sizeof(var)))
			ret = -EFAULT;
		break;
	case FBIO_CURSOR:
		ret = -EINVAL;
		break;
	case FBIOGET_CON2FBMAP:
		if (copy_from_user(&con2fb, argp, sizeof(con2fb)))
			ret = -EFAULT;
		else if (con2fb.console < 1 || con2fb.console > MAX_NR_CONSOLES)
			ret = -EINVAL;
		else {
			con2fb.framebuffer = -1;
			event.info = info;
			event.data = &con2fb;
			fb_notifier_call_chain(FB_EVENT_GET_CONSOLE_MAP,
								&event);
			ret = copy_to_user(argp, &con2fb,
				    sizeof(con2fb)) ? -EFAULT : 0;
		}
		break;
	case FBIOPUT_CON2FBMAP:
		if (copy_from_user(&con2fb, argp, sizeof(con2fb))) {
			ret = -EFAULT;
			break;
		}
		if (con2fb.console < 1 || con2fb.console > MAX_NR_CONSOLES) {
			ret = -EINVAL;
			break;
		}
		if (con2fb.framebuffer < 0 || con2fb.framebuffer >= FB_MAX) {
			ret = -EINVAL;
			break;
		}
		if (!registered_fb[con2fb.framebuffer])
			request_module("fb%d", con2fb.framebuffer);
		if (!registered_fb[con2fb.framebuffer]) {
			ret = -EINVAL;
			break;
		}
		event.info = info;
		event.data = &con2fb;
		ret = fb_notifier_call_chain(FB_EVENT_SET_CONSOLE_MAP,
					      &event);
		break;
	case FBIOBLANK:
		acquire_console_sem();
		info->flags |= FBINFO_MISC_USEREVENT;
		ret = fb_blank(info, arg);
		info->flags &= ~FBINFO_MISC_USEREVENT;
		release_console_sem();
		break;;
	default:
		if (fb->fb_ioctl == NULL)
			ret = -ENOTTY;
		else
			ret = fb->fb_ioctl(info, cmd, arg);
	}
<<<<<<< HEAD
=======
	return ret;
}

static long fb_ioctl(struct file *file, unsigned int cmd, unsigned long arg)
__acquires(&info->lock)
__releases(&info->lock)
{
	struct inode *inode = file->f_path.dentry->d_inode;
	int fbidx = iminor(inode);
	struct fb_info *info;
	long ret;

	info = registered_fb[fbidx];
	mutex_lock(&info->lock);
	ret = do_fb_ioctl(info, cmd, arg);
>>>>>>> c07f62e5
	mutex_unlock(&info->lock);
	return ret;
}

#ifdef CONFIG_COMPAT
struct fb_fix_screeninfo32 {
	char			id[16];
	compat_caddr_t		smem_start;
	u32			smem_len;
	u32			type;
	u32			type_aux;
	u32			visual;
	u16			xpanstep;
	u16			ypanstep;
	u16			ywrapstep;
	u32			line_length;
	compat_caddr_t		mmio_start;
	u32			mmio_len;
	u32			accel;
	u16			reserved[3];
};

struct fb_cmap32 {
	u32			start;
	u32			len;
	compat_caddr_t	red;
	compat_caddr_t	green;
	compat_caddr_t	blue;
	compat_caddr_t	transp;
};

static int fb_getput_cmap(struct fb_info *info, unsigned int cmd,
			  unsigned long arg)
{
	struct fb_cmap_user __user *cmap;
	struct fb_cmap32 __user *cmap32;
	__u32 data;
	int err;

	cmap = compat_alloc_user_space(sizeof(*cmap));
	cmap32 = compat_ptr(arg);

	if (copy_in_user(&cmap->start, &cmap32->start, 2 * sizeof(__u32)))
		return -EFAULT;

	if (get_user(data, &cmap32->red) ||
	    put_user(compat_ptr(data), &cmap->red) ||
	    get_user(data, &cmap32->green) ||
	    put_user(compat_ptr(data), &cmap->green) ||
	    get_user(data, &cmap32->blue) ||
	    put_user(compat_ptr(data), &cmap->blue) ||
	    get_user(data, &cmap32->transp) ||
	    put_user(compat_ptr(data), &cmap->transp))
		return -EFAULT;

<<<<<<< HEAD
	err = fb_ioctl(file, cmd, (unsigned long) cmap);
=======
	err = do_fb_ioctl(info, cmd, (unsigned long) cmap);
>>>>>>> c07f62e5

	if (!err) {
		if (copy_in_user(&cmap32->start,
				 &cmap->start,
				 2 * sizeof(__u32)))
			err = -EFAULT;
	}
	return err;
}

static int do_fscreeninfo_to_user(struct fb_fix_screeninfo *fix,
				  struct fb_fix_screeninfo32 __user *fix32)
{
	__u32 data;
	int err;

	err = copy_to_user(&fix32->id, &fix->id, sizeof(fix32->id));

	data = (__u32) (unsigned long) fix->smem_start;
	err |= put_user(data, &fix32->smem_start);

	err |= put_user(fix->smem_len, &fix32->smem_len);
	err |= put_user(fix->type, &fix32->type);
	err |= put_user(fix->type_aux, &fix32->type_aux);
	err |= put_user(fix->visual, &fix32->visual);
	err |= put_user(fix->xpanstep, &fix32->xpanstep);
	err |= put_user(fix->ypanstep, &fix32->ypanstep);
	err |= put_user(fix->ywrapstep, &fix32->ywrapstep);
	err |= put_user(fix->line_length, &fix32->line_length);

	data = (__u32) (unsigned long) fix->mmio_start;
	err |= put_user(data, &fix32->mmio_start);

	err |= put_user(fix->mmio_len, &fix32->mmio_len);
	err |= put_user(fix->accel, &fix32->accel);
	err |= copy_to_user(fix32->reserved, fix->reserved,
			    sizeof(fix->reserved));

	return err;
}

static int fb_get_fscreeninfo(struct fb_info *info, unsigned int cmd,
			      unsigned long arg)
{
	mm_segment_t old_fs;
	struct fb_fix_screeninfo fix;
	struct fb_fix_screeninfo32 __user *fix32;
	int err;

	fix32 = compat_ptr(arg);

	old_fs = get_fs();
	set_fs(KERNEL_DS);
<<<<<<< HEAD
	err = fb_ioctl(file, cmd, (unsigned long) &fix);
=======
	err = do_fb_ioctl(info, cmd, (unsigned long) &fix);
>>>>>>> c07f62e5
	set_fs(old_fs);

	if (!err)
		err = do_fscreeninfo_to_user(&fix, fix32);

	return err;
}

static long fb_compat_ioctl(struct file *file, unsigned int cmd,
			    unsigned long arg)
__acquires(&info->lock)
__releases(&info->lock)
{
	struct inode *inode = file->f_path.dentry->d_inode;
	int fbidx = iminor(inode);
	struct fb_info *info = registered_fb[fbidx];
	struct fb_ops *fb = info->fbops;
	long ret = -ENOIOCTLCMD;

	mutex_lock(&info->lock);
	switch(cmd) {
	case FBIOGET_VSCREENINFO:
	case FBIOPUT_VSCREENINFO:
	case FBIOPAN_DISPLAY:
	case FBIOGET_CON2FBMAP:
	case FBIOPUT_CON2FBMAP:
		arg = (unsigned long) compat_ptr(arg);
	case FBIOBLANK:
<<<<<<< HEAD
		ret = fb_ioctl(file, cmd, arg);
=======
		ret = do_fb_ioctl(info, cmd, arg);
>>>>>>> c07f62e5
		break;

	case FBIOGET_FSCREENINFO:
		ret = fb_get_fscreeninfo(info, cmd, arg);
		break;

	case FBIOGETCMAP:
	case FBIOPUTCMAP:
		ret = fb_getput_cmap(info, cmd, arg);
		break;

	default:
		if (fb->fb_compat_ioctl)
			ret = fb->fb_compat_ioctl(info, cmd, arg);
		break;
	}
	mutex_unlock(&info->lock);
	return ret;
}
#endif

static int
fb_mmap(struct file *file, struct vm_area_struct * vma)
__acquires(&info->lock)
__releases(&info->lock)
{
	int fbidx = iminor(file->f_path.dentry->d_inode);
	struct fb_info *info = registered_fb[fbidx];
	struct fb_ops *fb = info->fbops;
	unsigned long off;
	unsigned long start;
	u32 len;

	if (vma->vm_pgoff > (~0UL >> PAGE_SHIFT))
		return -EINVAL;
	off = vma->vm_pgoff << PAGE_SHIFT;
	if (!fb)
		return -ENODEV;
	if (fb->fb_mmap) {
		int res;
		mutex_lock(&info->lock);
		res = fb->fb_mmap(info, vma);
		mutex_unlock(&info->lock);
		return res;
	}

	mutex_lock(&info->lock);

	/* frame buffer memory */
	start = info->fix.smem_start;
	len = PAGE_ALIGN((start & ~PAGE_MASK) + info->fix.smem_len);
	if (off >= len) {
		/* memory mapped io */
		off -= len;
		if (info->var.accel_flags) {
			mutex_unlock(&info->lock);
			return -EINVAL;
		}
		start = info->fix.mmio_start;
		len = PAGE_ALIGN((start & ~PAGE_MASK) + info->fix.mmio_len);
	}
	mutex_unlock(&info->lock);
	start &= PAGE_MASK;
	if ((vma->vm_end - vma->vm_start + off) > len)
		return -EINVAL;
	off += start;
	vma->vm_pgoff = off >> PAGE_SHIFT;
	/* This is an IO map - tell maydump to skip this VMA */
	vma->vm_flags |= VM_IO | VM_RESERVED;
	fb_pgprotect(file, vma, off);
	if (io_remap_pfn_range(vma, vma->vm_start, off >> PAGE_SHIFT,
			     vma->vm_end - vma->vm_start, vma->vm_page_prot))
		return -EAGAIN;
	return 0;
}

static int
fb_open(struct inode *inode, struct file *file)
__acquires(&info->lock)
__releases(&info->lock)
{
	int fbidx = iminor(inode);
	struct fb_info *info;
	int res = 0;

	if (fbidx >= FB_MAX)
		return -ENODEV;
	info = registered_fb[fbidx];
	if (!info)
		request_module("fb%d", fbidx);
	info = registered_fb[fbidx];
	if (!info)
		return -ENODEV;
	mutex_lock(&info->lock);
	if (!try_module_get(info->fbops->owner)) {
		res = -ENODEV;
		goto out;
	}
	file->private_data = info;
	if (info->fbops->fb_open) {
		res = info->fbops->fb_open(info,1);
		if (res)
			module_put(info->fbops->owner);
	}
#ifdef CONFIG_FB_DEFERRED_IO
	if (info->fbdefio)
		fb_deferred_io_open(info, inode, file);
#endif
out:
	mutex_unlock(&info->lock);
	return res;
}

static int 
fb_release(struct inode *inode, struct file *file)
__acquires(&info->lock)
__releases(&info->lock)
{
	struct fb_info * const info = file->private_data;

	mutex_lock(&info->lock);
	if (info->fbops->fb_release)
		info->fbops->fb_release(info,1);
	module_put(info->fbops->owner);
	mutex_unlock(&info->lock);
	return 0;
}

static const struct file_operations fb_fops = {
	.owner =	THIS_MODULE,
	.read =		fb_read,
	.write =	fb_write,
	.unlocked_ioctl = fb_ioctl,
#ifdef CONFIG_COMPAT
	.compat_ioctl = fb_compat_ioctl,
#endif
	.mmap =		fb_mmap,
	.open =		fb_open,
	.release =	fb_release,
#ifdef HAVE_ARCH_FB_UNMAPPED_AREA
	.get_unmapped_area = get_fb_unmapped_area,
#endif
#ifdef CONFIG_FB_DEFERRED_IO
	.fsync =	fb_deferred_io_fsync,
#endif
};

struct class *fb_class;
EXPORT_SYMBOL(fb_class);

static int fb_check_foreignness(struct fb_info *fi)
{
	const bool foreign_endian = fi->flags & FBINFO_FOREIGN_ENDIAN;

	fi->flags &= ~FBINFO_FOREIGN_ENDIAN;

#ifdef __BIG_ENDIAN
	fi->flags |= foreign_endian ? 0 : FBINFO_BE_MATH;
#else
	fi->flags |= foreign_endian ? FBINFO_BE_MATH : 0;
#endif /* __BIG_ENDIAN */

	if (fi->flags & FBINFO_BE_MATH && !fb_be_math(fi)) {
		pr_err("%s: enable CONFIG_FB_BIG_ENDIAN to "
		       "support this framebuffer\n", fi->fix.id);
		return -ENOSYS;
	} else if (!(fi->flags & FBINFO_BE_MATH) && fb_be_math(fi)) {
		pr_err("%s: enable CONFIG_FB_LITTLE_ENDIAN to "
		       "support this framebuffer\n", fi->fix.id);
		return -ENOSYS;
	}

	return 0;
}

/**
 *	register_framebuffer - registers a frame buffer device
 *	@fb_info: frame buffer info structure
 *
 *	Registers a frame buffer device @fb_info.
 *
 *	Returns negative errno on error, or zero for success.
 *
 */

int
register_framebuffer(struct fb_info *fb_info)
{
	int i;
	struct fb_event event;
	struct fb_videomode mode;

	if (num_registered_fb == FB_MAX)
		return -ENXIO;

	if (fb_check_foreignness(fb_info))
		return -ENOSYS;

	num_registered_fb++;
	for (i = 0 ; i < FB_MAX; i++)
		if (!registered_fb[i])
			break;
	fb_info->node = i;
	mutex_init(&fb_info->lock);

	fb_info->dev = device_create(fb_class, fb_info->device,
				     MKDEV(FB_MAJOR, i), NULL, "fb%d", i);
	if (IS_ERR(fb_info->dev)) {
		/* Not fatal */
		printk(KERN_WARNING "Unable to create device for framebuffer %d; errno = %ld\n", i, PTR_ERR(fb_info->dev));
		fb_info->dev = NULL;
	} else
		fb_init_device(fb_info);

	if (fb_info->pixmap.addr == NULL) {
		fb_info->pixmap.addr = kmalloc(FBPIXMAPSIZE, GFP_KERNEL);
		if (fb_info->pixmap.addr) {
			fb_info->pixmap.size = FBPIXMAPSIZE;
			fb_info->pixmap.buf_align = 1;
			fb_info->pixmap.scan_align = 1;
			fb_info->pixmap.access_align = 32;
			fb_info->pixmap.flags = FB_PIXMAP_DEFAULT;
		}
	}	
	fb_info->pixmap.offset = 0;

	if (!fb_info->pixmap.blit_x)
		fb_info->pixmap.blit_x = ~(u32)0;

	if (!fb_info->pixmap.blit_y)
		fb_info->pixmap.blit_y = ~(u32)0;

	if (!fb_info->modelist.prev || !fb_info->modelist.next)
		INIT_LIST_HEAD(&fb_info->modelist);

	fb_var_to_videomode(&mode, &fb_info->var);
	fb_add_videomode(&mode, &fb_info->modelist);
	registered_fb[i] = fb_info;

	event.info = fb_info;
	fb_notifier_call_chain(FB_EVENT_FB_REGISTERED, &event);
	return 0;
}


/**
 *	unregister_framebuffer - releases a frame buffer device
 *	@fb_info: frame buffer info structure
 *
 *	Unregisters a frame buffer device @fb_info.
 *
 *	Returns negative errno on error, or zero for success.
 *
 *      This function will also notify the framebuffer console
 *      to release the driver.
 *
 *      This is meant to be called within a driver's module_exit()
 *      function. If this is called outside module_exit(), ensure
 *      that the driver implements fb_open() and fb_release() to
 *      check that no processes are using the device.
 */

int
unregister_framebuffer(struct fb_info *fb_info)
{
	struct fb_event event;
	int i, ret = 0;

	i = fb_info->node;
	if (!registered_fb[i]) {
		ret = -EINVAL;
		goto done;
	}

	event.info = fb_info;
	ret = fb_notifier_call_chain(FB_EVENT_FB_UNBIND, &event);

	if (ret) {
		ret = -EINVAL;
		goto done;
	}

	if (fb_info->pixmap.addr &&
	    (fb_info->pixmap.flags & FB_PIXMAP_DEFAULT))
		kfree(fb_info->pixmap.addr);
	fb_destroy_modelist(&fb_info->modelist);
	registered_fb[i]=NULL;
	num_registered_fb--;
	fb_cleanup_device(fb_info);
	device_destroy(fb_class, MKDEV(FB_MAJOR, i));
	event.info = fb_info;
	fb_notifier_call_chain(FB_EVENT_FB_UNREGISTERED, &event);
done:
	return ret;
}

/**
 *	fb_set_suspend - low level driver signals suspend
 *	@info: framebuffer affected
 *	@state: 0 = resuming, !=0 = suspending
 *
 *	This is meant to be used by low level drivers to
 * 	signal suspend/resume to the core & clients.
 *	It must be called with the console semaphore held
 */
void fb_set_suspend(struct fb_info *info, int state)
{
	struct fb_event event;

	event.info = info;
	if (state) {
		fb_notifier_call_chain(FB_EVENT_SUSPEND, &event);
		info->state = FBINFO_STATE_SUSPENDED;
	} else {
		info->state = FBINFO_STATE_RUNNING;
		fb_notifier_call_chain(FB_EVENT_RESUME, &event);
	}
}

/**
 *	fbmem_init - init frame buffer subsystem
 *
 *	Initialize the frame buffer subsystem.
 *
 *	NOTE: This function is _only_ to be called by drivers/char/mem.c.
 *
 */

static int __init
fbmem_init(void)
{
	proc_create("fb", 0, NULL, &fb_proc_fops);

	if (register_chrdev(FB_MAJOR,"fb",&fb_fops))
		printk("unable to get major %d for fb devs\n", FB_MAJOR);

	fb_class = class_create(THIS_MODULE, "graphics");
	if (IS_ERR(fb_class)) {
		printk(KERN_WARNING "Unable to create fb class; errno = %ld\n", PTR_ERR(fb_class));
		fb_class = NULL;
	}
	return 0;
}

#ifdef MODULE
module_init(fbmem_init);
static void __exit
fbmem_exit(void)
{
	remove_proc_entry("fb", NULL);
	class_destroy(fb_class);
	unregister_chrdev(FB_MAJOR, "fb");
}

module_exit(fbmem_exit);
MODULE_LICENSE("GPL");
MODULE_DESCRIPTION("Framebuffer base");
#else
subsys_initcall(fbmem_init);
#endif

int fb_new_modelist(struct fb_info *info)
{
	struct fb_event event;
	struct fb_var_screeninfo var = info->var;
	struct list_head *pos, *n;
	struct fb_modelist *modelist;
	struct fb_videomode *m, mode;
	int err = 1;

	list_for_each_safe(pos, n, &info->modelist) {
		modelist = list_entry(pos, struct fb_modelist, list);
		m = &modelist->mode;
		fb_videomode_to_var(&var, m);
		var.activate = FB_ACTIVATE_TEST;
		err = fb_set_var(info, &var);
		fb_var_to_videomode(&mode, &var);
		if (err || !fb_mode_is_equal(m, &mode)) {
			list_del(pos);
			kfree(pos);
		}
	}

	err = 1;

	if (!list_empty(&info->modelist)) {
		event.info = info;
		err = fb_notifier_call_chain(FB_EVENT_NEW_MODELIST, &event);
	}

	return err;
}

static char *video_options[FB_MAX] __read_mostly;
static int ofonly __read_mostly;

/**
 * fb_get_options - get kernel boot parameters
 * @name:   framebuffer name as it would appear in
 *          the boot parameter line
 *          (video=<name>:<options>)
 * @option: the option will be stored here
 *
 * NOTE: Needed to maintain backwards compatibility
 */
int fb_get_options(char *name, char **option)
{
	char *opt, *options = NULL;
	int opt_len, retval = 0;
	int name_len = strlen(name), i;

	if (name_len && ofonly && strncmp(name, "offb", 4))
		retval = 1;

	if (name_len && !retval) {
		for (i = 0; i < FB_MAX; i++) {
			if (video_options[i] == NULL)
				continue;
			opt_len = strlen(video_options[i]);
			if (!opt_len)
				continue;
			opt = video_options[i];
			if (!strncmp(name, opt, name_len) &&
			    opt[name_len] == ':')
				options = opt + name_len + 1;
		}
	}
	if (options && !strncmp(options, "off", 3))
		retval = 1;

	if (option)
		*option = options;

	return retval;
}

#ifndef MODULE
/**
 *	video_setup - process command line options
 *	@options: string of options
 *
 *	Process command line options for frame buffer subsystem.
 *
 *	NOTE: This function is a __setup and __init function.
 *            It only stores the options.  Drivers have to call
 *            fb_get_options() as necessary.
 *
 *	Returns zero.
 *
 */
static int __init video_setup(char *options)
{
	int i, global = 0;

	if (!options || !*options)
 		global = 1;

 	if (!global && !strncmp(options, "ofonly", 6)) {
 		ofonly = 1;
 		global = 1;
 	}

 	if (!global && !strstr(options, "fb:")) {
 		fb_mode_option = options;
 		global = 1;
 	}

 	if (!global) {
 		for (i = 0; i < FB_MAX; i++) {
 			if (video_options[i] == NULL) {
 				video_options[i] = options;
 				break;
 			}

		}
	}

	return 1;
}
__setup("video=", video_setup);
#endif

    /*
     *  Visible symbols for modules
     */

EXPORT_SYMBOL(register_framebuffer);
EXPORT_SYMBOL(unregister_framebuffer);
EXPORT_SYMBOL(num_registered_fb);
EXPORT_SYMBOL(registered_fb);
EXPORT_SYMBOL(fb_show_logo);
EXPORT_SYMBOL(fb_set_var);
EXPORT_SYMBOL(fb_blank);
EXPORT_SYMBOL(fb_pan_display);
EXPORT_SYMBOL(fb_get_buffer_offset);
EXPORT_SYMBOL(fb_set_suspend);
EXPORT_SYMBOL(fb_get_options);

MODULE_LICENSE("GPL");<|MERGE_RESOLUTION|>--- conflicted
+++ resolved
@@ -1002,19 +1002,9 @@
  	return ret;
 }
 
-<<<<<<< HEAD
-static long
-fb_ioctl(struct file *file, unsigned int cmd,
-	 unsigned long arg)
-{
-	struct inode *inode = file->f_path.dentry->d_inode;
-	int fbidx = iminor(inode);
-	struct fb_info *info;
-=======
 static long do_fb_ioctl(struct fb_info *info, unsigned int cmd,
 			unsigned long arg)
 {
->>>>>>> c07f62e5
 	struct fb_ops *fb;
 	struct fb_var_screeninfo var;
 	struct fb_fix_screeninfo fix;
@@ -1024,21 +1014,10 @@
 	void __user *argp = (void __user *)arg;
 	long ret = 0;
 
-<<<<<<< HEAD
-	info = registered_fb[fbidx];
-	mutex_lock(&info->lock);
-	fb = info->fbops;
-
-	if (!fb) {
-		mutex_unlock(&info->lock);
-		return -ENODEV;
-	}
-=======
 	fb = info->fbops;
 	if (!fb)
 		return -ENODEV;
 
->>>>>>> c07f62e5
 	switch (cmd) {
 	case FBIOGET_VSCREENINFO:
 		ret = copy_to_user(argp, &info->var,
@@ -1139,8 +1118,6 @@
 		else
 			ret = fb->fb_ioctl(info, cmd, arg);
 	}
-<<<<<<< HEAD
-=======
 	return ret;
 }
 
@@ -1156,7 +1133,6 @@
 	info = registered_fb[fbidx];
 	mutex_lock(&info->lock);
 	ret = do_fb_ioctl(info, cmd, arg);
->>>>>>> c07f62e5
 	mutex_unlock(&info->lock);
 	return ret;
 }
@@ -1212,11 +1188,7 @@
 	    put_user(compat_ptr(data), &cmap->transp))
 		return -EFAULT;
 
-<<<<<<< HEAD
-	err = fb_ioctl(file, cmd, (unsigned long) cmap);
-=======
 	err = do_fb_ioctl(info, cmd, (unsigned long) cmap);
->>>>>>> c07f62e5
 
 	if (!err) {
 		if (copy_in_user(&cmap32->start,
@@ -1270,11 +1242,7 @@
 
 	old_fs = get_fs();
 	set_fs(KERNEL_DS);
-<<<<<<< HEAD
-	err = fb_ioctl(file, cmd, (unsigned long) &fix);
-=======
 	err = do_fb_ioctl(info, cmd, (unsigned long) &fix);
->>>>>>> c07f62e5
 	set_fs(old_fs);
 
 	if (!err)
@@ -1303,11 +1271,7 @@
 	case FBIOPUT_CON2FBMAP:
 		arg = (unsigned long) compat_ptr(arg);
 	case FBIOBLANK:
-<<<<<<< HEAD
-		ret = fb_ioctl(file, cmd, arg);
-=======
 		ret = do_fb_ioctl(info, cmd, arg);
->>>>>>> c07f62e5
 		break;
 
 	case FBIOGET_FSCREENINFO:
