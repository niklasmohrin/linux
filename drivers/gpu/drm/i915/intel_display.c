--- conflicted
+++ resolved
@@ -5101,11 +5101,7 @@
 	if (INTEL_INFO(dev)->gen >= 9)
 		skylake_scaler_disable(intel_crtc);
 	else
-<<<<<<< HEAD
-		ironlake_pfit_disable(intel_crtc);
-=======
 		ironlake_pfit_disable(intel_crtc, false);
->>>>>>> 44cc6c08
 
 	intel_ddi_disable_pipe_clock(intel_crtc);
 
@@ -12485,25 +12481,12 @@
 				      DRM_MODE_FLAG_NVSYNC);
 	}
 
-<<<<<<< HEAD
-	PIPE_CONF_CHECK_I(pipe_src_w);
-	PIPE_CONF_CHECK_I(pipe_src_h);
-
-=======
->>>>>>> 44cc6c08
 	PIPE_CONF_CHECK_X(gmch_pfit.control);
 	/* pfit ratios are autocomputed by the hw on gen4+ */
 	if (INTEL_INFO(dev)->gen < 4)
 		PIPE_CONF_CHECK_I(gmch_pfit.pgm_ratios);
 	PIPE_CONF_CHECK_X(gmch_pfit.lvds_border_bits);
 
-<<<<<<< HEAD
-	PIPE_CONF_CHECK_I(pch_pfit.enabled);
-	if (current_config->pch_pfit.enabled) {
-		PIPE_CONF_CHECK_X(pch_pfit.pos);
-		PIPE_CONF_CHECK_X(pch_pfit.size);
-	}
-=======
 	if (!adjust) {
 		PIPE_CONF_CHECK_I(pipe_src_w);
 		PIPE_CONF_CHECK_I(pipe_src_h);
@@ -12513,7 +12496,6 @@
 			PIPE_CONF_CHECK_X(pch_pfit.pos);
 			PIPE_CONF_CHECK_X(pch_pfit.size);
 		}
->>>>>>> 44cc6c08
 
 		PIPE_CONF_CHECK_I(scaler_state.scaler_id);
 	}
@@ -13501,13 +13483,6 @@
 	if (!crtc->state->active)
 		return;
 
-<<<<<<< HEAD
-	if (state->visible)
-		/* FIXME: kill this fastboot hack */
-		intel_update_pipe_size(intel_crtc);
-
-=======
->>>>>>> 44cc6c08
 	dev_priv->display.update_primary_plane(crtc, fb,
 					       state->src.x1 >> 16,
 					       state->src.y1 >> 16);
@@ -13538,12 +13513,9 @@
 	/* Perform vblank evasion around commit operation */
 	if (crtc->state->active)
 		intel_pipe_update_start(intel_crtc);
-<<<<<<< HEAD
-=======
 
 	if (modeset)
 		return;
->>>>>>> 44cc6c08
 
 	if (to_intel_crtc_state(crtc->state)->update_pipe)
 		intel_update_pipe_config(intel_crtc, old_intel_state);
