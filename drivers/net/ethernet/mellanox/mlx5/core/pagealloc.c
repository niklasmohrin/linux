/*
 * Copyright (c) 2013, Mellanox Technologies inc.  All rights reserved.
 *
 * This software is available to you under a choice of one of two
 * licenses.  You may choose to be licensed under the terms of the GNU
 * General Public License (GPL) Version 2, available from the file
 * COPYING in the main directory of this source tree, or the
 * OpenIB.org BSD license below:
 *
 *     Redistribution and use in source and binary forms, with or
 *     without modification, are permitted provided that the following
 *     conditions are met:
 *
 *      - Redistributions of source code must retain the above
 *        copyright notice, this list of conditions and the following
 *        disclaimer.
 *
 *      - Redistributions in binary form must reproduce the above
 *        copyright notice, this list of conditions and the following
 *        disclaimer in the documentation and/or other materials
 *        provided with the distribution.
 *
 * THE SOFTWARE IS PROVIDED "AS IS", WITHOUT WARRANTY OF ANY KIND,
 * EXPRESS OR IMPLIED, INCLUDING BUT NOT LIMITED TO THE WARRANTIES OF
 * MERCHANTABILITY, FITNESS FOR A PARTICULAR PURPOSE AND
 * NONINFRINGEMENT. IN NO EVENT SHALL THE AUTHORS OR COPYRIGHT HOLDERS
 * BE LIABLE FOR ANY CLAIM, DAMAGES OR OTHER LIABILITY, WHETHER IN AN
 * ACTION OF CONTRACT, TORT OR OTHERWISE, ARISING FROM, OUT OF OR IN
 * CONNECTION WITH THE SOFTWARE OR THE USE OR OTHER DEALINGS IN THE
 * SOFTWARE.
 */

#include <asm-generic/kmap_types.h>
#include <linux/kernel.h>
#include <linux/module.h>
#include <linux/mlx5/driver.h>
#include <linux/mlx5/cmd.h>
#include "mlx5_core.h"

enum {
	MLX5_PAGES_CANT_GIVE	= 0,
	MLX5_PAGES_GIVE		= 1,
	MLX5_PAGES_TAKE		= 2
};

enum {
	MLX5_BOOT_PAGES		= 1,
	MLX5_INIT_PAGES		= 2,
	MLX5_POST_INIT_PAGES	= 3
};

struct mlx5_pages_req {
	struct mlx5_core_dev *dev;
	u32	func_id;
	s32	npages;
	struct work_struct work;
};

struct fw_page {
	struct rb_node		rb_node;
	u64			addr;
	struct page	       *page;
	u16			func_id;
	unsigned long		bitmask;
	struct list_head	list;
	unsigned		free_count;
};

struct mlx5_query_pages_inbox {
	struct mlx5_inbox_hdr	hdr;
	u8			rsvd[8];
};

struct mlx5_query_pages_outbox {
	struct mlx5_outbox_hdr	hdr;
	__be16			rsvd;
	__be16			func_id;
	__be32			num_pages;
};

struct mlx5_manage_pages_inbox {
	struct mlx5_inbox_hdr	hdr;
	__be16			rsvd;
	__be16			func_id;
	__be32			num_entries;
	__be64			pas[0];
};

struct mlx5_manage_pages_outbox {
	struct mlx5_outbox_hdr	hdr;
	__be32			num_entries;
	u8			rsvd[4];
	__be64			pas[0];
};

enum {
	MAX_RECLAIM_TIME_MSECS	= 5000,
};

<<<<<<< HEAD
=======
enum {
	MLX5_MAX_RECLAIM_TIME_MILI	= 5000,
	MLX5_NUM_4K_IN_PAGE		= PAGE_SIZE / 4096,
};

>>>>>>> d8ec26d7
static int insert_page(struct mlx5_core_dev *dev, u64 addr, struct page *page, u16 func_id)
{
	struct rb_root *root = &dev->priv.page_root;
	struct rb_node **new = &root->rb_node;
	struct rb_node *parent = NULL;
	struct fw_page *nfp;
	struct fw_page *tfp;
	int i;

	while (*new) {
		parent = *new;
		tfp = rb_entry(parent, struct fw_page, rb_node);
		if (tfp->addr < addr)
			new = &parent->rb_left;
		else if (tfp->addr > addr)
			new = &parent->rb_right;
		else
			return -EEXIST;
	}

	nfp = kzalloc(sizeof(*nfp), GFP_KERNEL);
	if (!nfp)
		return -ENOMEM;

	nfp->addr = addr;
	nfp->page = page;
	nfp->func_id = func_id;
	nfp->free_count = MLX5_NUM_4K_IN_PAGE;
	for (i = 0; i < MLX5_NUM_4K_IN_PAGE; i++)
		set_bit(i, &nfp->bitmask);

	rb_link_node(&nfp->rb_node, parent, new);
	rb_insert_color(&nfp->rb_node, root);
	list_add(&nfp->list, &dev->priv.free_list);

	return 0;
}

static struct fw_page *find_fw_page(struct mlx5_core_dev *dev, u64 addr)
{
	struct rb_root *root = &dev->priv.page_root;
	struct rb_node *tmp = root->rb_node;
	struct fw_page *result = NULL;
	struct fw_page *tfp;

	while (tmp) {
		tfp = rb_entry(tmp, struct fw_page, rb_node);
		if (tfp->addr < addr) {
			tmp = tmp->rb_left;
		} else if (tfp->addr > addr) {
			tmp = tmp->rb_right;
		} else {
			result = tfp;
			break;
		}
	}

	return result;
}

static int mlx5_cmd_query_pages(struct mlx5_core_dev *dev, u16 *func_id,
				s32 *npages, int boot)
{
	struct mlx5_query_pages_inbox	in;
	struct mlx5_query_pages_outbox	out;
	int err;

	memset(&in, 0, sizeof(in));
	memset(&out, 0, sizeof(out));
	in.hdr.opcode = cpu_to_be16(MLX5_CMD_OP_QUERY_PAGES);
	in.hdr.opmod = boot ? cpu_to_be16(MLX5_BOOT_PAGES) : cpu_to_be16(MLX5_INIT_PAGES);

	err = mlx5_cmd_exec(dev, &in, sizeof(in), &out, sizeof(out));
	if (err)
		return err;

	if (out.hdr.status)
		return mlx5_cmd_status_to_err(&out.hdr);

	*npages = be32_to_cpu(out.num_pages);
	*func_id = be16_to_cpu(out.func_id);

	return err;
}

static int alloc_4k(struct mlx5_core_dev *dev, u64 *addr)
{
	struct fw_page *fp;
	unsigned n;

	if (list_empty(&dev->priv.free_list)) {
		return -ENOMEM;
		mlx5_core_warn(dev, "\n");
	}

	fp = list_entry(dev->priv.free_list.next, struct fw_page, list);
	n = find_first_bit(&fp->bitmask, 8 * sizeof(fp->bitmask));
	if (n >= MLX5_NUM_4K_IN_PAGE) {
		mlx5_core_warn(dev, "alloc 4k bug\n");
		return -ENOENT;
	}
	clear_bit(n, &fp->bitmask);
	fp->free_count--;
	if (!fp->free_count)
		list_del(&fp->list);

	*addr = fp->addr + n * 4096;

	return 0;
}

static void free_4k(struct mlx5_core_dev *dev, u64 addr)
{
	struct fw_page *fwp;
	int n;

	fwp = find_fw_page(dev, addr & PAGE_MASK);
	if (!fwp) {
		mlx5_core_warn(dev, "page not found\n");
		return;
	}

	n = (addr & ~PAGE_MASK) % 4096;
	fwp->free_count++;
	set_bit(n, &fwp->bitmask);
	if (fwp->free_count == MLX5_NUM_4K_IN_PAGE) {
		rb_erase(&fwp->rb_node, &dev->priv.page_root);
		if (fwp->free_count != 1)
			list_del(&fwp->list);
		dma_unmap_page(&dev->pdev->dev, addr, PAGE_SIZE, DMA_BIDIRECTIONAL);
		__free_page(fwp->page);
		kfree(fwp);
	} else if (fwp->free_count == 1) {
		list_add(&fwp->list, &dev->priv.free_list);
	}
}

static int alloc_system_page(struct mlx5_core_dev *dev, u16 func_id)
{
	struct page *page;
	u64 addr;
	int err;

	page = alloc_page(GFP_HIGHUSER);
	if (!page) {
		mlx5_core_warn(dev, "failed to allocate page\n");
		return -ENOMEM;
	}
	addr = dma_map_page(&dev->pdev->dev, page, 0,
			    PAGE_SIZE, DMA_BIDIRECTIONAL);
	if (dma_mapping_error(&dev->pdev->dev, addr)) {
		mlx5_core_warn(dev, "failed dma mapping page\n");
		err = -ENOMEM;
		goto out_alloc;
	}
	err = insert_page(dev, addr, page, func_id);
	if (err) {
		mlx5_core_err(dev, "failed to track allocated page\n");
		goto out_mapping;
	}

	return 0;

out_mapping:
	dma_unmap_page(&dev->pdev->dev, addr, PAGE_SIZE, DMA_BIDIRECTIONAL);

out_alloc:
	__free_page(page);

	return err;
}
static int give_pages(struct mlx5_core_dev *dev, u16 func_id, int npages,
		      int notify_fail)
{
	struct mlx5_manage_pages_inbox *in;
	struct mlx5_manage_pages_outbox out;
	struct mlx5_manage_pages_inbox *nin;
	int inlen;
	u64 addr;
	int err;
	int i;

	inlen = sizeof(*in) + npages * sizeof(in->pas[0]);
	in = mlx5_vzalloc(inlen);
	if (!in) {
		mlx5_core_warn(dev, "vzalloc failed %d\n", inlen);
		return -ENOMEM;
	}
	memset(&out, 0, sizeof(out));

	for (i = 0; i < npages; i++) {
retry:
		err = alloc_4k(dev, &addr);
		if (err) {
			if (err == -ENOMEM)
				err = alloc_system_page(dev, func_id);
			if (err)
				goto out_4k;

			goto retry;
		}
		in->pas[i] = cpu_to_be64(addr);
	}

	in->hdr.opcode = cpu_to_be16(MLX5_CMD_OP_MANAGE_PAGES);
	in->hdr.opmod = cpu_to_be16(MLX5_PAGES_GIVE);
	in->func_id = cpu_to_be16(func_id);
	in->num_entries = cpu_to_be32(npages);
	err = mlx5_cmd_exec(dev, in, inlen, &out, sizeof(out));
	if (err) {
		mlx5_core_warn(dev, "func_id 0x%x, npages %d, err %d\n", func_id, npages, err);
		goto out_alloc;
	}
	dev->priv.fw_pages += npages;

	if (out.hdr.status) {
		err = mlx5_cmd_status_to_err(&out.hdr);
		if (err) {
			mlx5_core_warn(dev, "func_id 0x%x, npages %d, status %d\n", func_id, npages, out.hdr.status);
			goto out_alloc;
		}
	}

	mlx5_core_dbg(dev, "err %d\n", err);

	goto out_free;

out_alloc:
	if (notify_fail) {
		nin = kzalloc(sizeof(*nin), GFP_KERNEL);
		if (!nin) {
			mlx5_core_warn(dev, "allocation failed\n");
			goto out_4k;
		}
		memset(&out, 0, sizeof(out));
		nin->hdr.opcode = cpu_to_be16(MLX5_CMD_OP_MANAGE_PAGES);
		nin->hdr.opmod = cpu_to_be16(MLX5_PAGES_CANT_GIVE);
		if (mlx5_cmd_exec(dev, nin, sizeof(*nin), &out, sizeof(out)))
			mlx5_core_warn(dev, "page notify failed\n");
		kfree(nin);
	}

out_4k:
	for (i--; i >= 0; i--)
		free_4k(dev, be64_to_cpu(in->pas[i]));
out_free:
	mlx5_vfree(in);
	return err;
}

static int reclaim_pages(struct mlx5_core_dev *dev, u32 func_id, int npages,
			 int *nclaimed)
{
	struct mlx5_manage_pages_inbox   in;
	struct mlx5_manage_pages_outbox *out;
	int num_claimed;
	int outlen;
	u64 addr;
	int err;
	int i;

	if (nclaimed)
		*nclaimed = 0;

	memset(&in, 0, sizeof(in));
	outlen = sizeof(*out) + npages * sizeof(out->pas[0]);
	out = mlx5_vzalloc(outlen);
	if (!out)
		return -ENOMEM;

	in.hdr.opcode = cpu_to_be16(MLX5_CMD_OP_MANAGE_PAGES);
	in.hdr.opmod = cpu_to_be16(MLX5_PAGES_TAKE);
	in.func_id = cpu_to_be16(func_id);
	in.num_entries = cpu_to_be32(npages);
	mlx5_core_dbg(dev, "npages %d, outlen %d\n", npages, outlen);
	err = mlx5_cmd_exec(dev, &in, sizeof(in), out, outlen);
	if (err) {
		mlx5_core_err(dev, "failed recliaming pages\n");
		goto out_free;
	}
	dev->priv.fw_pages -= npages;

	if (out->hdr.status) {
		err = mlx5_cmd_status_to_err(&out->hdr);
		goto out_free;
	}

	num_claimed = be32_to_cpu(out->num_entries);
	if (nclaimed)
		*nclaimed = num_claimed;

	for (i = 0; i < num_claimed; i++) {
		addr = be64_to_cpu(out->pas[i]);
		free_4k(dev, addr);
	}

out_free:
	mlx5_vfree(out);
	return err;
}

static void pages_work_handler(struct work_struct *work)
{
	struct mlx5_pages_req *req = container_of(work, struct mlx5_pages_req, work);
	struct mlx5_core_dev *dev = req->dev;
	int err = 0;

	if (req->npages < 0)
		err = reclaim_pages(dev, req->func_id, -1 * req->npages, NULL);
	else if (req->npages > 0)
		err = give_pages(dev, req->func_id, req->npages, 1);

	if (err)
		mlx5_core_warn(dev, "%s fail %d\n", req->npages < 0 ?
			       "reclaim" : "give", err);

	kfree(req);
}

void mlx5_core_req_pages_handler(struct mlx5_core_dev *dev, u16 func_id,
				 s32 npages)
{
	struct mlx5_pages_req *req;

	req = kzalloc(sizeof(*req), GFP_ATOMIC);
	if (!req) {
		mlx5_core_warn(dev, "failed to allocate pages request\n");
		return;
	}

	req->dev = dev;
	req->func_id = func_id;
	req->npages = npages;
	INIT_WORK(&req->work, pages_work_handler);
	queue_work(dev->priv.pg_wq, &req->work);
}

int mlx5_satisfy_startup_pages(struct mlx5_core_dev *dev, int boot)
{
	u16 uninitialized_var(func_id);
	s32 uninitialized_var(npages);
	int err;

	err = mlx5_cmd_query_pages(dev, &func_id, &npages, boot);
	if (err)
		return err;

	mlx5_core_dbg(dev, "requested %d %s pages for func_id 0x%x\n",
		      npages, boot ? "boot" : "init", func_id);

	return give_pages(dev, func_id, npages, 0);
}

enum {
	MLX5_BLKS_FOR_RECLAIM_PAGES = 12
};

static int optimal_reclaimed_pages(void)
{
	struct mlx5_cmd_prot_block *block;
	struct mlx5_cmd_layout *lay;
	int ret;

	ret = (sizeof(lay->out) + MLX5_BLKS_FOR_RECLAIM_PAGES * sizeof(block->data) -
	       sizeof(struct mlx5_manage_pages_outbox)) /
	       FIELD_SIZEOF(struct mlx5_manage_pages_outbox, pas[0]);

	return ret;
}

int mlx5_reclaim_startup_pages(struct mlx5_core_dev *dev)
{
	unsigned long end = jiffies + msecs_to_jiffies(MAX_RECLAIM_TIME_MSECS);
	struct fw_page *fwp;
	struct rb_node *p;
	int nclaimed = 0;
	int err;

	do {
		p = rb_first(&dev->priv.page_root);
		if (p) {
			fwp = rb_entry(p, struct fw_page, rb_node);
			err = reclaim_pages(dev, fwp->func_id,
					    optimal_reclaimed_pages(),
					    &nclaimed);
			if (err) {
				mlx5_core_warn(dev, "failed reclaiming pages (%d)\n", err);
				return err;
			}
			if (nclaimed)
				end = jiffies + msecs_to_jiffies(MAX_RECLAIM_TIME_MSECS);
		}
		if (time_after(jiffies, end)) {
			mlx5_core_warn(dev, "FW did not return all pages. giving up...\n");
			break;
		}
	} while (p);

	return 0;
}

void mlx5_pagealloc_init(struct mlx5_core_dev *dev)
{
	dev->priv.page_root = RB_ROOT;
	INIT_LIST_HEAD(&dev->priv.free_list);
}

void mlx5_pagealloc_cleanup(struct mlx5_core_dev *dev)
{
	/* nothing */
}

int mlx5_pagealloc_start(struct mlx5_core_dev *dev)
{
	dev->priv.pg_wq = create_singlethread_workqueue("mlx5_page_allocator");
	if (!dev->priv.pg_wq)
		return -ENOMEM;

	return 0;
}

void mlx5_pagealloc_stop(struct mlx5_core_dev *dev)
{
	destroy_workqueue(dev->priv.pg_wq);
}<|MERGE_RESOLUTION|>--- conflicted
+++ resolved
@@ -97,14 +97,11 @@
 	MAX_RECLAIM_TIME_MSECS	= 5000,
 };
 
-<<<<<<< HEAD
-=======
 enum {
 	MLX5_MAX_RECLAIM_TIME_MILI	= 5000,
 	MLX5_NUM_4K_IN_PAGE		= PAGE_SIZE / 4096,
 };
 
->>>>>>> d8ec26d7
 static int insert_page(struct mlx5_core_dev *dev, u64 addr, struct page *page, u16 func_id)
 {
 	struct rb_root *root = &dev->priv.page_root;
