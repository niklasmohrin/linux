--- conflicted
+++ resolved
@@ -973,11 +973,7 @@
 	 * with explicit setting to I2S 2ch. The word length is set with
 	 * dai_set_tdm_slot() since there is no other API exposed
 	 */
-<<<<<<< HEAD
-	ret = snd_soc_dai_set_fmt(rtd->cpu_dai,
-=======
 	ret = snd_soc_dai_set_fmt(asoc_rtd_to_cpu(rtd, 0),
->>>>>>> 04d5ce62
 				  SND_SOC_DAIFMT_I2S     |
 				  SND_SOC_DAIFMT_NB_NF   |
 				  SND_SOC_DAIFMT_CBS_CFS);
@@ -986,11 +982,7 @@
 		return ret;
 	}
 
-<<<<<<< HEAD
-	ret = snd_soc_dai_set_tdm_slot(rtd->cpu_dai, 0x3, 0x3, 2, bits);
-=======
 	ret = snd_soc_dai_set_tdm_slot(asoc_rtd_to_cpu(rtd, 0), 0x3, 0x3, 2, bits);
->>>>>>> 04d5ce62
 	if (ret < 0) {
 		dev_err(rtd->dev, "can't set I2S config, err %d\n", ret);
 		return ret;
