--- conflicted
+++ resolved
@@ -353,9 +353,6 @@
 
 /* Number of DAIs */
 #if IS_ENABLED(CONFIG_SND_SOC_SOF_HDA)
-<<<<<<< HEAD
-#define SOF_SKL_NUM_DAIS		15
-=======
 
 #if IS_ENABLED(CONFIG_SND_SOC_SOF_HDA_PROBES)
 #define SOF_SKL_NUM_DAIS		16
@@ -363,7 +360,6 @@
 #define SOF_SKL_NUM_DAIS		15
 #endif
 
->>>>>>> 04d5ce62
 #else
 #define SOF_SKL_NUM_DAIS		8
 #endif
