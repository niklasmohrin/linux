--- conflicted
+++ resolved
@@ -340,10 +340,6 @@
 struct rpcrdma_buffer;
 struct rpcrdma_req {
 	struct list_head	rl_list;
-<<<<<<< HEAD
-	__be32			rl_xid;
-=======
->>>>>>> bb176f67
 	unsigned int		rl_mapped_sges;
 	unsigned int		rl_connect_cookie;
 	struct rpcrdma_buffer	*rl_buffer;
@@ -407,7 +403,6 @@
 	int			rb_send_count, rb_recv_count;
 	struct list_head	rb_send_bufs;
 	struct list_head	rb_recv_bufs;
-	struct list_head	rb_pending;
 	u32			rb_max_requests;
 	atomic_t		rb_credits;	/* most recent credit grant */
 
@@ -560,34 +555,6 @@
 int rpcrdma_buffer_create(struct rpcrdma_xprt *);
 void rpcrdma_buffer_destroy(struct rpcrdma_buffer *);
 
-static inline void
-rpcrdma_insert_req(struct rpcrdma_buffer *buffers, struct rpcrdma_req *req)
-{
-	spin_lock(&buffers->rb_lock);
-	if (list_empty(&req->rl_list))
-		list_add_tail(&req->rl_list, &buffers->rb_pending);
-	spin_unlock(&buffers->rb_lock);
-}
-
-static inline struct rpcrdma_req *
-rpcrdma_lookup_req_locked(struct rpcrdma_buffer *buffers, __be32 xid)
-{
-	struct rpcrdma_req *pos;
-
-	list_for_each_entry(pos, &buffers->rb_pending, rl_list)
-		if (pos->rl_xid == xid)
-			return pos;
-	return NULL;
-}
-
-static inline void
-rpcrdma_remove_req(struct rpcrdma_buffer *buffers, struct rpcrdma_req *req)
-{
-	spin_lock(&buffers->rb_lock);
-	list_del(&req->rl_list);
-	spin_unlock(&buffers->rb_lock);
-}
-
 struct rpcrdma_mw *rpcrdma_get_mw(struct rpcrdma_xprt *);
 void rpcrdma_put_mw(struct rpcrdma_xprt *, struct rpcrdma_mw *);
 struct rpcrdma_req *rpcrdma_buffer_get(struct rpcrdma_buffer *);
